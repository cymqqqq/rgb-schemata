[package]
name = "rgb-schemata"
version = "0.11.0-beta.5"
description = "Collection of the official RGB smart contract schemata"
keywords = ["bitcoin", "lightning", "rgb", "smart-contracts", "lnp-bp"]
categories = ["cryptography::cryptocurrencies"]
authors = ["Dr Maxim Orlovsky <orlovsky@lnp-bp.org>"]
homepage = "https://github.com/RGB-WG"
repository = "https://github.com/RGB-WG/rgb-schemata"
rust-version = "1.69.0" # Due to TOML dependency in amplify crate
edition = "2021"
license = "Apache-2.0"
readme = "README.md"

[lib]
name = "schemata"

[dependencies]
amplify = "4.6.0"
ascii-armor = "0.2.0"
strict_encoding = "2.7.0-beta.3"
strict_types = "2.7.0-beta.3"
aluvm = "0.11.0-beta.5"
bp-core = "0.11.0-beta.5"
rgb-std = { version = "0.11.0-beta.5", features = ["serde", "fs"] }
rgb-interfaces = "0.11.0-beta.5"
chrono = "0.4.37"
serde = "1.0"
serde_json = "1.0"
sha2 = "0.10.8"

[dev-dependencies]
chrono = "0.4.31"
serde_yaml = "0.9.27"

[features]
all = ["log"]
log = ["aluvm/log"]

[patch.crates-io]
commit_verify = { git = "https://github.com/LNP-BP/client_side_validation", branch = "v0.11" }
single_use_seals = { git = "https://github.com/LNP-BP/client_side_validation", branch = "v0.11" }
bp-consensus = { git = "https://github.com/BP-WG/bp-core", branch = "v0.11" }
bp-dbc = { git = "https://github.com/BP-WG/bp-core", branch = "v0.11" }
bp-seals = { git = "https://github.com/BP-WG/bp-core", branch = "v0.11" }
bp-core = { git = "https://github.com/BP-WG/bp-core", branch = "v0.11" }
bp-invoice = { git = "https://github.com/BP-WG/bp-std", branch = "v0.11" }
aluvm = { git = "https://github.com/AluVM/rust-aluvm", branch = "v0.11" }
<<<<<<< HEAD
rgb-core = { git = "https://github.com/RGB-WG/rgb-core", branch = "v0.11" }
rgb-std = { git = "https://github.com/RGB-WG/rgb-std", branch = "v0.11" }
rgb-invoice = { git = "https://github.com/RGB-WG/rgb-std", branch = "v0.11" }
=======
rgb-core = { git = "https://github.com/RGB-WG/rgb-core", branch = "schema-timestamp" }
rgb-std = { path = "../rgb-std" }
rgb-invoice = { path = "../rgb-std/invoice" }
>>>>>>> 78104b88
rgb-interfaces = { git = "https://github.com/RGB-WG/rgb-interfaces", branch = "master" }<|MERGE_RESOLUTION|>--- conflicted
+++ resolved
@@ -46,13 +46,7 @@
 bp-core = { git = "https://github.com/BP-WG/bp-core", branch = "v0.11" }
 bp-invoice = { git = "https://github.com/BP-WG/bp-std", branch = "v0.11" }
 aluvm = { git = "https://github.com/AluVM/rust-aluvm", branch = "v0.11" }
-<<<<<<< HEAD
-rgb-core = { git = "https://github.com/RGB-WG/rgb-core", branch = "v0.11" }
-rgb-std = { git = "https://github.com/RGB-WG/rgb-std", branch = "v0.11" }
-rgb-invoice = { git = "https://github.com/RGB-WG/rgb-std", branch = "v0.11" }
-=======
-rgb-core = { git = "https://github.com/RGB-WG/rgb-core", branch = "schema-timestamp" }
-rgb-std = { path = "../rgb-std" }
-rgb-invoice = { path = "../rgb-std/invoice" }
->>>>>>> 78104b88
-rgb-interfaces = { git = "https://github.com/RGB-WG/rgb-interfaces", branch = "master" }+rgb-core = { git = "https://github.com/RGB-WG/rgb-core", branch = "develop" }
+rgb-std = { git = "https://github.com/RGB-WG/rgb-std", branch = "develop" }
+rgb-invoice = { git = "https://github.com/RGB-WG/rgb-std", branch = "develop" }
+rgb-interfaces = { git = "https://github.com/RGB-WG/rgb-interfaces", branch = "develop" }